<!DOCTYPE html>
<!--[if IE 8]><html class="no-js lt-ie9" lang="en" > <![endif]-->
<!--[if gt IE 8]><!--> <html class="no-js" lang="en" > <!--<![endif]-->
<head>
  <meta charset="utf-8">
  <meta http-equiv="X-UA-Compatible" content="IE=edge">
  <meta name="viewport" content="width=device-width, initial-scale=1.0">
  <meta name="description" content="Documentation for EnergyFlow">
  <meta name="author" content="Patrick T. Komiske III, Eric M. Metodiev">
  <link rel="shortcut icon" href="img/favicon.ico">
  <title>Home - EnergyFlow</title>
  <link href='https://fonts.googleapis.com/css?family=Lato:400,700|Roboto+Slab:400,700|Inconsolata:400,700' rel='stylesheet' type='text/css'>

  <link rel="stylesheet" href="css/theme.css" type="text/css" />
  <link rel="stylesheet" href="css/theme_extra.css" type="text/css" />
  <link rel="stylesheet" href="//cdnjs.cloudflare.com/ajax/libs/highlight.js/9.12.0/styles/github.min.css">
  <link href="css/eftheme.css" rel="stylesheet">
  
  <script>
    // Current page data
    var mkdocs_page_name = "Home";
    var mkdocs_page_input_path = "index.md";
    var mkdocs_page_url = "/EnergyFlow/";
  </script>
  
  <script src="js/jquery-2.1.1.min.js" defer></script>
  <script src="js/modernizr-2.8.3.min.js" defer></script>
  <script src="//cdnjs.cloudflare.com/ajax/libs/highlight.js/9.12.0/highlight.min.js"></script>
  <script>hljs.initHighlightingOnLoad();</script> 
  
  <script>
      (function(i,s,o,g,r,a,m){i['GoogleAnalyticsObject']=r;i[r]=i[r]||function(){
      (i[r].q=i[r].q||[]).push(arguments)},i[r].l=1*new Date();a=s.createElement(o),
      m=s.getElementsByTagName(o)[0];a.async=1;a.src=g;m.parentNode.insertBefore(a,m)
      })(window,document,'script','https://www.google-analytics.com/analytics.js','ga');

      ga('create', 'UA-122962541-1', 'pkomiske.github.io/EnergyFlow');
      ga('send', 'pageview');
  </script>
  
</head>

<body class="wy-body-for-nav" role="document">

  <div class="wy-grid-for-nav">

    
    <nav data-toggle="wy-nav-shift" class="wy-nav-side stickynav">
      <div class="wy-side-nav-search">
        <a href=".">
            <div class="eflogo">
                <img src="./img/eflogowhite.png"  class="eflogo-img"> EnergyFlow
            </div>
        </a>
        <div role="search">
  <form id ="rtd-search-form" class="wy-form" action="./search.html" method="get">
    <input type="text" name="q" placeholder="Search docs" title="Type search term here" />
  </form>
</div>
      </div>

      <div class="wy-menu wy-menu-vertical" data-spy="affix" role="navigation" aria-label="main navigation">
	<ul class="current">
	  
          
            <li class="toctree-l1 current">
		
    <a class="current" href=".">Home</a>
    <ul class="subnav">
            
    <li class="toctree-l2"><a href="#welcome-to-energyflow">Welcome to EnergyFlow</a></li>
    
        <ul>
        
            <li><a class="toctree-l3" href="#references">References</a></li>
        
            <li><a class="toctree-l3" href="#copyright">Copyright</a></li>
        
        </ul>
    

    </ul>
	    </li>
          
            <li class="toctree-l1">
		
    <span class="caption-text">Getting Started</span>
    <ul class="subnav">
                <li class="">
                    
    <a class="" href="installation/">Installation</a>
                </li>
                <li class="">
                    
    <a class="" href="tutorial/">Tutorial</a>
                </li>
                <li class="">
                    
    <a class="" href="examples/">Examples</a>
                </li>
                <li class="">
                    
    <a class="" href="faq/">FAQ</a>
                </li>
    </ul>
	    </li>
          
            <li class="toctree-l1">
		
    <span class="caption-text">Documentation</span>
    <ul class="subnav">
                <li class="">
                    
    <a class="" href="docs/measure/">Measures</a>
                </li>
                <li class="">
                    
    <a class="" href="docs/gen/">Generation</a>
                </li>
                <li class="">
                    
    <a class="" href="docs/efp/">Energy Flow Polynomials</a>
                </li>
                <li class="">
                    
    <a class="" href="docs/utils/">Utils</a>
                </li>
                <li class="">
                    
    <a class="" href="docs/archs/">Architectures</a>
                </li>
                <li class="">
                    
    <a class="" href="docs/datasets/">Datasets</a>
                </li>
    </ul>
	    </li>
          
        </ul>
      </div>
      &nbsp;
    </nav>

    <section data-toggle="wy-nav-shift" class="wy-nav-content-wrap">

      
      <nav class="wy-nav-top" role="navigation" aria-label="top navigation">
        <i data-toggle="wy-nav-top" class="fa fa-bars"></i>
        <a href=".">EnergyFlow</a>
      </nav>

      
      <div class="wy-nav-content">
        <div class="rst-content">
          <div role="navigation" aria-label="breadcrumbs navigation">
  <ul class="wy-breadcrumbs">
    <li><a href=".">Docs</a> &raquo;</li>
    
      
    
    <li>Home</li>
    <li class="wy-breadcrumbs-aside">
      
        <a href="https://github.com/pkomiske/EnergyFlow/edit/master/docs/index.md"
          class="icon icon-github"> Edit on GitHub</a>
      
    </li>
  </ul>
  <hr/>
</div>
          <div role="main">
            <div class="section">
              
                <h1 id="welcome-to-energyflow">Welcome to EnergyFlow</h1>
<p>EnergyFlow is a Python package for, primarily, computing Energy Flow Polynomials (EFPs), a collection of jet substructure observables which form a complete linear basis of IRC-safe observables, and secondarily for providing easy access to some machine learning architectures useful for particle physics. The source code can be found on <a href="https://github.com/pkomiske/EnergyFlow">GitHub</a>. The current version is <code>0.10.3</code>. We recommend that you use the most up-to-date version as things may change quickly. As of version <code>0.7.0</code>, tests have been written covering the majority of the EFP code. </p>
<p>Get started by <a href="installation">installing EnergyFlow</a>, <a href="tutorial">exploring the demo</a>, and <a href="examples">running the examples</a>!</p>
<h3 id="references">References</h3>
<p>[1] P. T. Komiske, E. M. Metodiev, and J. Thaler, <em>Energy Flow Polynomials: A complete linear basis for jet substructure</em>, <em><a href="https://doi.org/10.1007/JHEP04(2018)013">JHEP <strong>04</strong> (2018) 013</a></em> [<a href="https://arxiv.org/abs/1712.07124">1712.07124</a>].</p>
<p>[2] P. T. Komiske, E. M. Metodiev, and J. Thaler, <em>Energy Flow Networks: A variable length symmetric architecture for jets,</em> to appear soon.</p>
<h3 id="copyright">Copyright</h3>
<p>See the <a href="https://github.com/pkomiske/EnergyFlow/blob/master/LICENSE">LICENSE</a> for detailed copyright information. EnergyFlow uses a customized <code>einsumfunc.py</code> from the <a href="https://github.com/numpy/numpy">NumPy GitHub</a> repository as well as a few functions relating to downloading files copied from the <a href="https://github.com/keras-team/keras">Keras GitHub</a> repository. The copyrights for these parts of the code are properly attributed to their respective owners in the LICENSE file.</p>
              
            </div>
          </div>
          <footer>
  
    <div class="rst-footer-buttons" role="navigation" aria-label="footer navigation">
      
        <a href="installation/" class="btn btn-neutral float-right" title="Installation">Next <span class="icon icon-circle-arrow-right"></span></a>
      
      
    </div>
  

  <hr/>

  <div role="contentinfo">
    <!-- Copyright etc -->
    
  </div>

  Built with <a href="http://www.mkdocs.org">MkDocs</a> using a <a href="https://github.com/snide/sphinx_rtd_theme">theme</a> provided by <a href="https://readthedocs.org">Read the Docs</a>.
</footer>
      
        </div>
      </div>

    </section>

  </div>

  <div class="rst-versions" role="note" style="cursor: pointer">
    <span class="rst-current-version" data-toggle="rst-current-version">
      
          <a href="https://github.com/pkomiske/EnergyFlow/" class="fa fa-github" style="float: left; color: #fcfcfc"> GitHub</a>
      
      
      
        <span style="margin-left: 15px"><a href="installation/" style="color: #fcfcfc">Next &raquo;</a></span>
      
    </span>
</div>
    <script>var base_url = '.';</script>
    <script src="js/theme.js" defer></script>
      <script src="https://cdnjs.cloudflare.com/ajax/libs/mathjax/2.7.2/MathJax.js?config=TeX-MML-AM_CHTML" defer></script>
      <script src="js/eftheme.js" defer></script>
      <script src="search/main.js" defer></script>

</body>
</html>

<!--
<<<<<<< HEAD
MkDocs version : 1.0
Build Date UTC : 2018-08-21 00:03:38
=======
MkDocs version : 1.0.1
Build Date UTC : 2018-08-20 22:43:11
>>>>>>> 0abb65a1
--><|MERGE_RESOLUTION|>--- conflicted
+++ resolved
@@ -65,7 +65,7 @@
           
             <li class="toctree-l1 current">
 		
-    <a class="current" href=".">Home</a>
+    <span class="caption-text">Home</span>
     <ul class="subnav">
             
     <li class="toctree-l2"><a href="#welcome-to-energyflow">Welcome to EnergyFlow</a></li>
@@ -172,7 +172,7 @@
             <div class="section">
               
                 <h1 id="welcome-to-energyflow">Welcome to EnergyFlow</h1>
-<p>EnergyFlow is a Python package for, primarily, computing Energy Flow Polynomials (EFPs), a collection of jet substructure observables which form a complete linear basis of IRC-safe observables, and secondarily for providing easy access to some machine learning architectures useful for particle physics. The source code can be found on <a href="https://github.com/pkomiske/EnergyFlow">GitHub</a>. The current version is <code>0.10.3</code>. We recommend that you use the most up-to-date version as things may change quickly. As of version <code>0.7.0</code>, tests have been written covering the majority of the EFP code. </p>
+<p>EnergyFlow is a Python package for, primarily, computing Energy Flow Polynomials (EFPs), a collection of jet substructure observables which form a complete linear basis of IRC-safe observables, and secondarily for providing easy access to some machine learning architectures useful for particle physics. The source code can be found on <a href="https://github.com/pkomiske/EnergyFlow">GitHub</a>. The current version is <code>0.10.2</code>. We recommend that you use the most up-to-date version as things may change quickly. As of version <code>0.7.0</code>, tests have been written covering the majority of the EFP code. </p>
 <p>Get started by <a href="installation">installing EnergyFlow</a>, <a href="tutorial">exploring the demo</a>, and <a href="examples">running the examples</a>!</p>
 <h3 id="references">References</h3>
 <p>[1] P. T. Komiske, E. M. Metodiev, and J. Thaler, <em>Energy Flow Polynomials: A complete linear basis for jet substructure</em>, <em><a href="https://doi.org/10.1007/JHEP04(2018)013">JHEP <strong>04</strong> (2018) 013</a></em> [<a href="https://arxiv.org/abs/1712.07124">1712.07124</a>].</p>
@@ -230,11 +230,6 @@
 </html>
 
 <!--
-<<<<<<< HEAD
 MkDocs version : 1.0
-Build Date UTC : 2018-08-21 00:03:38
-=======
-MkDocs version : 1.0.1
-Build Date UTC : 2018-08-20 22:43:11
->>>>>>> 0abb65a1
+Build Date UTC : 2018-08-21 00:04:59
 -->
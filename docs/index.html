<!DOCTYPE html>
<!--[if IE 8]><html class="no-js lt-ie9" lang="en" > <![endif]-->
<!--[if gt IE 8]><!--> <html class="no-js" lang="en" > <!--<![endif]-->
<head>
  <meta charset="utf-8">
  <meta http-equiv="X-UA-Compatible" content="IE=edge">
  <meta name="viewport" content="width=device-width, initial-scale=1.0">
  <meta name="description" content="Documentation for EnergyFlow">
  <meta name="author" content="Patrick T. Komiske III, Eric M. Metodiev">
  <link rel="shortcut icon" href="img/favicon.ico">
  <title>Home - EnergyFlow</title>
  <link href='https://fonts.googleapis.com/css?family=Lato:400,700|Roboto+Slab:400,700|Inconsolata:400,700' rel='stylesheet' type='text/css'>

  <link rel="stylesheet" href="css/theme.css" type="text/css" />
  <link rel="stylesheet" href="css/theme_extra.css" type="text/css" />
  <link rel="stylesheet" href="//cdnjs.cloudflare.com/ajax/libs/highlight.js/9.12.0/styles/github.min.css">
  <link href="css/eftheme.css" rel="stylesheet">
  
  <script>
    // Current page data
    var mkdocs_page_name = "Home";
    var mkdocs_page_input_path = "index.md";
    var mkdocs_page_url = "/";
  </script>
  
  <script src="js/jquery-2.1.1.min.js" defer></script>
  <script src="js/modernizr-2.8.3.min.js" defer></script>
  <script src="//cdnjs.cloudflare.com/ajax/libs/highlight.js/9.12.0/highlight.min.js"></script>
  <script>hljs.initHighlightingOnLoad();</script> 
  
  <script>
      (function(i,s,o,g,r,a,m){i['GoogleAnalyticsObject']=r;i[r]=i[r]||function(){
      (i[r].q=i[r].q||[]).push(arguments)},i[r].l=1*new Date();a=s.createElement(o),
      m=s.getElementsByTagName(o)[0];a.async=1;a.src=g;m.parentNode.insertBefore(a,m)
      })(window,document,'script','https://www.google-analytics.com/analytics.js','ga');

      ga('create', 'UA-122962541-1', 'energyflow.network');
      ga('send', 'pageview');
  </script>
  
</head>

<body class="wy-body-for-nav" role="document">

  <div class="wy-grid-for-nav">

    
    <nav data-toggle="wy-nav-shift" class="wy-nav-side stickynav">
      <div class="wy-side-nav-search">
        <a href=".">
            <div class="eflogo">
                <img src="./img/eflogowhite.png"  class="eflogo-img"> EnergyFlow
            </div>
        </a>
        <div role="search">
  <form id ="rtd-search-form" class="wy-form" action="./search.html" method="get">
    <input type="text" name="q" placeholder="Search docs" title="Type search term here" />
  </form>
</div>
      </div>

      <div class="wy-menu wy-menu-vertical" data-spy="affix" role="navigation" aria-label="main navigation">
	<ul class="current">
	  
          
            <li class="toctree-l1 current">
		
    <a class="current" href=".">Home</a>
    <ul class="subnav">
            
    <li class="toctree-l2"><a href="#welcome-to-energyflow">Welcome to EnergyFlow</a></li>
    
        <ul>
        
            <li><a class="toctree-l3" href="#references">References</a></li>
        
            <li><a class="toctree-l3" href="#copyright">Copyright</a></li>
        
        </ul>
    

    </ul>
	    </li>
          
            <li class="toctree-l1">
		
    <span class="caption-text">Getting Started</span>
    <ul class="subnav">
                <li class="">
                    
    <a class="" href="installation/">Installation</a>
                </li>
                <li class="">
                    
    <a class="" href="demo/">Demo</a>
                </li>
                <li class="">
                    
    <a class="" href="examples/">Examples</a>
                </li>
                <li class="">
                    
    <a class="" href="faqs/">FAQs</a>
                </li>
    </ul>
	    </li>
          
            <li class="toctree-l1">
		
    <span class="caption-text">Documentation</span>
    <ul class="subnav">
                <li class="">
                    
    <a class="" href="docs/efps/">Energy Flow Polynomials</a>
                </li>
                <li class="">
                    
    <a class="" href="docs/archs/">Architectures</a>
                </li>
                <li class="">
                    
    <a class="" href="docs/measures/">Measures</a>
                </li>
                <li class="">
                    
    <a class="" href="docs/gen/">Generation</a>
                </li>
                <li class="">
                    
    <a class="" href="docs/utils/">Utils</a>
                </li>
                <li class="">
                    
    <a class="" href="docs/datasets/">Datasets</a>
                </li>
    </ul>
	    </li>
          
        </ul>
      </div>
      &nbsp;
    </nav>

    <section data-toggle="wy-nav-shift" class="wy-nav-content-wrap">

      
      <nav class="wy-nav-top" role="navigation" aria-label="top navigation">
        <i data-toggle="wy-nav-top" class="fa fa-bars"></i>
        <a href=".">EnergyFlow</a>
      </nav>

      
      <div class="wy-nav-content">
        <div class="rst-content">
          <div role="navigation" aria-label="breadcrumbs navigation">
  <ul class="wy-breadcrumbs">
    <li><a href=".">Docs</a> &raquo;</li>
    
      
    
    <li>Home</li>
    <li class="wy-breadcrumbs-aside">
      
        <a href="https://github.com/pkomiske/EnergyFlow/edit/master/docs/index.md"
          class="icon icon-github"> Edit on GitHub</a>
      
    </li>
  </ul>
  <hr/>
</div>
          <div role="main">
            <div class="section">
              
                <h1 id="welcome-to-energyflow">Welcome to EnergyFlow</h1>
<p>EnergyFlow is a Python package for a suite of particle physics tools for computing Energy Flow Polynomials (EFPs) and implementing Energy Flow Networks (EFNs) and Particle Flow Networks (PFNs).
Here are several of the features and functionalities provided by the EnergyFlow package:</p>
<ul>
<li><a href="docs/efps">Energy Flow Polynomials</a>: EFPs are a collection of jet substructure observables which form a complete linear basis of IRC-safe observables. EnergyFlow provides tools to compute EFPs on events for several energy and angular measures as well as custom measures.
<br/><br/></li>
<li><a href="docs/archs">Energy Flow Networks</a>: EFNs are infrared- and collinear-safe models designed for learning from collider events as unordered, variable-length sets of particles. EnergyFlow contains customizable Keras implementations of EFNs.
<br/><br/></li>
<li><a href="docs/archs">Particle Flow Networks</a>: PFNs are general models designed for learning from collider events as unordered, variable-length sets of particles, based on the <a href="https://arxiv.org/abs/1703.06114">Deep Sets</a> framework. EnergyFlow contains customizable Keras implementations of PFNs.</li>
</ul>
<p>Beyond the primary functions described above, the EnergyFlow package also provides useful supplementary features.
These include a large quark/gluon jet dataset, implementations of additional machine learning architectures useful for collider physics, and many examples exhibiting the usage of the package.</p>
<ul>
<li><a href="docs/datasets/">Jet Tagging Datasets</a>: A dataset of 2 million simulated quark and gluon jets is provided.
<br/><br/></li>
<li><a href="docs/archs">Additional Architectures</a>: Implementations of other architectures useful for particle physics are also provided, such as convolutional neural networks (CNNs) for jet images.
<br/><br/></li>
<li><a href="examples">Detailed Examples</a>: Examples showcasing EFPs, EFNs, PFNs, and more. Also see the <a href="demo">EFP Demo</a>.</li>
</ul>
<p>The current version is <code>0.10.5</code>. Using the most up-to-date version is recommended. As of version <code>0.7.0</code>, tests have been written covering the majority of the EFP code. The source code can be found on <a href="https://github.com/pkomiske/EnergyFlow">GitHub</a>. </p>
<p>Get started by <a href="installation">installing EnergyFlow</a>, <a href="demo">exploring the demo</a>, and <a href="examples">running the examples</a>!</p>
<h3 id="references">References</h3>
<p>[1] P. T. Komiske, E. M. Metodiev, and J. Thaler, <em>Energy Flow Polynomials: A complete linear basis for jet substructure</em>, <em><a href="https://doi.org/10.1007/JHEP04(2018)013">JHEP <strong>04</strong> (2018) 013</a></em> [<a href="https://arxiv.org/abs/1712.07124">1712.07124</a>].</p>
<p>[2] P. T. Komiske, E. M. Metodiev, and J. Thaler, <em>Energy Flow Networks: Deep Sets for Particle Jets</em>, <a href="https://arxiv.org/abs/1810.05165">1810.05165</a>.</p>
<h3 id="copyright">Copyright</h3>
<p>See the <a href="https://github.com/pkomiske/EnergyFlow/blob/master/LICENSE">LICENSE</a> for detailed copyright information. EnergyFlow uses a customized <code>einsumfunc.py</code> from the <a href="https://github.com/numpy/numpy">NumPy GitHub</a> repository as well as a few functions relating to downloading files copied from the <a href="https://github.com/keras-team/keras">Keras GitHub</a> repository. The copyrights for these parts of the code are properly attributed to their respective owners in the <a href="https://github.com/pkomiske/EnergyFlow/blob/master/LICENSE">LICENSE</a> file.</p>
              
            </div>
          </div>
          <footer>
  
    <div class="rst-footer-buttons" role="navigation" aria-label="footer navigation">
      
        <a href="installation/" class="btn btn-neutral float-right" title="Installation">Next <span class="icon icon-circle-arrow-right"></span></a>
      
      
    </div>
  

  <hr/>

  <div role="contentinfo">
    <!-- Copyright etc -->
    
  </div>

  Built with <a href="http://www.mkdocs.org">MkDocs</a> using a <a href="https://github.com/snide/sphinx_rtd_theme">theme</a> provided by <a href="https://readthedocs.org">Read the Docs</a>.
</footer>
      
        </div>
      </div>

    </section>

  </div>

  <div class="rst-versions" role="note" style="cursor: pointer">
    <span class="rst-current-version" data-toggle="rst-current-version">
      
          <a href="https://github.com/pkomiske/EnergyFlow/" class="fa fa-github" style="float: left; color: #fcfcfc"> GitHub</a>
      
      
      
        <span style="margin-left: 15px"><a href="installation/" style="color: #fcfcfc">Next &raquo;</a></span>
      
    </span>
</div>
    <script>var base_url = '.';</script>
    <script src="js/theme.js" defer></script>
      <script src="https://cdnjs.cloudflare.com/ajax/libs/mathjax/2.7.2/MathJax.js?config=TeX-MML-AM_CHTML" defer></script>
      <script src="js/eftheme.js" defer></script>
      <script src="search/main.js" defer></script>

</body>
</html>

<!--
MkDocs version : 1.0.4
<<<<<<< HEAD
Build Date UTC : 2018-12-13 07:17:19
=======
Build Date UTC : 2018-11-07 22:39:25
>>>>>>> a3d98c22
--><|MERGE_RESOLUTION|>--- conflicted
+++ resolved
@@ -249,9 +249,5 @@
 
 <!--
 MkDocs version : 1.0.4
-<<<<<<< HEAD
-Build Date UTC : 2018-12-13 07:17:19
-=======
-Build Date UTC : 2018-11-07 22:39:25
->>>>>>> a3d98c22
+Build Date UTC : 2018-12-13 07:20:37
 -->